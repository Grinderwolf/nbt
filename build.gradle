// Default tasks
defaultTasks 'clean', 'licenseFormat', 'build', 'install'

// Apply plugins
apply plugin: 'java'
apply plugin: 'cobertura' // Coveralls dependency
apply plugin: 'com.github.kt3k.coveralls'
apply plugin: 'license'
apply plugin: 'maven'
apply plugin: 'signing'

// Project information
ext.projectName = 'Flow NBT'
group = 'com.flowpowered'
archivesBaseName = 'flow-nbt'
<<<<<<< HEAD
version = '1.1.0'
=======
version = '1.2.0'
>>>>>>> 65dd8371
ext.packaging = 'jar'
ext.inceptionYear = '2011'
ext.url = 'https://flowpowered.com/nbt'
ext.description = 'Named Binary Tag (NBT) library for Java based on Graham Edgecombe\'s JNBT library.'

// Organization information
ext.organization = 'Flow Powered'
ext.organizationUrl = 'https://flowpowered.com'

// Build properties
ext.buildNumber = project.hasProperty('buildNumber') ? buildNumber : '0'
ext.ciSystem = project.hasProperty('ciSystem') ? ciSystem : 'unknown'
ext.commit = project.hasProperty('commit') ? commit : 'unknown'

// Build plugin repositories and dependencies
buildscript {
    repositories {
        mavenLocal()
        mavenCentral()
        maven {
            name = 'sonatype-nexus'
            url = 'https://oss.sonatype.org/content/groups/public/'
        }
    }
    dependencies {
        classpath 'net.saliman:gradle-cobertura-plugin:2.6.0' // Coveralls dependency
        classpath 'nl.javadude.gradle.plugins:license-gradle-plugin:0.10.0'
        classpath 'org.kt3k.gradle.plugin:coveralls-gradle-plugin:2.4.0'
    }
}

// Project repositories
repositories {
    mavenLocal()
    mavenCentral()
    maven {
        name = 'sonatype-nexus'
        url = 'https://oss.sonatype.org/content/groups/public/'
    }
}

// Project dependencies
dependencies {
    testCompile 'junit:junit:4.12'
}

// Filter, process, and include resources
processResources {
    // Include in final JAR
    from(rootProject.rootDir) {
        include 'LICENSE.txt'
    }
}

// License header formatting
license {
    ext.project = projectName
    ext.year = inceptionYear
    ext.name = organization
    ext.url = organizationUrl
    header rootProject.file('HEADER.txt')
    ignoreFailures true
    strictCheck true
    useDefaultMappings false
    mapping { java = 'SLASHSTAR_STYLE' }
}

// Source compiler configuration
configure([compileJava, compileTestJava]) {
    sourceCompatibility = '1.8'
    targetCompatibility = '1.8'
    options.encoding = 'UTF-8'
    options.compilerArgs << '-Xlint:all'
    options.compilerArgs << '-Xlint:-path'
    options.deprecation = true
}

// JAR manifest configuration
jar.manifest.mainAttributes(
        'Built-By': System.properties['user.name'],
        'Created-By': System.properties['java.vm.version'] + ' (' + System.properties['java.vm.vendor'] + ')',
        'Specification-Title': projectName,
        'Specification-Version': version + '+' + ciSystem + '-b' + buildNumber + '.git-' + commit,
        'Specification-Vendor': organization + ' - ' + organizationUrl)

// Javadoc doclint configuration
if (JavaVersion.current().isJava8Compatible()) {
    allprojects {
        tasks.withType(Javadoc) {
            options.addStringOption('Xdoclint:none', '-quiet')
        }
    }
}

// Coveralls report configuration
cobertura.coverageFormats = ['html', 'xml'] // Coveralls requires xml format

// Artifact deployment
uploadArchives {
    repositories.mavenDeployer {
        // Javadoc JAR generation
        task javadocJar(type: Jar, dependsOn: javadoc) {
            classifier = 'javadoc'
            from 'build/docs/javadoc'
        }

        // Source JAR generation
        task sourcesJar(type: Jar) {
            classifier = 'sources'
            from sourceSets.main.java.srcDirs
        }

        // Set all artifacts
        artifacts {
            archives jar, javadocJar, sourcesJar
        }

        // Tasks and variables based on if release or snapshot
        if (version.endsWith('-SNAPSHOT')) {
            // Set variable to snapshots repository URL
            ext.sonatypeUrl = 'https://oss.sonatype.org/content/repositories/snapshots/'
        } else {
            // Set variable to releases repository URL
            ext.sonatypeUrl = 'https://oss.sonatype.org/service/local/staging/deploy/maven2/'
			
			/*
            // Artifact signing
            signing {
                // Sign JAR artifacts
                sign configurations.archives

                // Sign Maven POM
                beforeDeployment {
                    org.gradle.api.artifacts.maven.MavenDeployment deployment -> signing.signPom(deployment)
                }
            }
            */
        }

        // Set login credentials for repository
        repository(url: sonatypeUrl) {
            authentication(userName: System.getenv("sonatypeUsername"), password: System.getenv("sonatypePassword"))
        }

        // Maven POM generation
        pom.project {
            name projectName
            artifactId archivesBaseName
            packaging packaging
            inceptionYear inceptionYear
            url url
            description project.ext.description

            scm {
                connection 'scm:git:git://github.com/flow/nbt.git'
                developerConnection 'scm:git:ssh://git@github.com:flow/nbt.git'
                url 'https://github.com/flow/nbt'
            }

            licenses {
                license {
                    name 'MIT License'
                    url 'https://tldrlegal.com/l/mit'
                    distribution 'repo'
                }
            }

            organization {
                name organization
                url organizationUrl
            }

            developers {
                developer {
                    id 'DDoS'
                    name 'Aleksi Sapon'
                    email 'qctechs@gmail.com'
                }
                developer {
                    id 'kitskub'
                    name 'Jack Huey'
                    email 'kitskub@gmail.com'
                }
                developer {
                    id 'Wolf480pl'
                    name 'Wolf480pl'
                    email 'wolf480@interia.pl'
                }
                developer {
                    id 'lukespragg'
                    name 'Luke Spragg'
                    email 'the@wulf.im'
                }
            }
        }
    }
}<|MERGE_RESOLUTION|>--- conflicted
+++ resolved
@@ -13,11 +13,7 @@
 ext.projectName = 'Flow NBT'
 group = 'com.flowpowered'
 archivesBaseName = 'flow-nbt'
-<<<<<<< HEAD
-version = '1.1.0'
-=======
 version = '1.2.0'
->>>>>>> 65dd8371
 ext.packaging = 'jar'
 ext.inceptionYear = '2011'
 ext.url = 'https://flowpowered.com/nbt'
